# Authors: Maxime Goffart (180521) and Olivier Joris (182113)

from ryu import ofproto
from ryu.base import app_manager
from ryu.controller import ofp_event
from ryu.controller.handler import CONFIG_DISPATCHER, MAIN_DISPATCHER
from ryu.controller.handler import set_ev_cls
from ryu.lib.packet.ethernet import ethernet
from ryu.ofproto import ofproto_v1_0
from ryu.topology import event
from ryu.topology.api import get_all_host, get_switch, get_link
from ryu.lib.packet import ether_types, packet, ethernet

import copy
import sys

MAC_BROADCAST = 'ff:ff:ff:ff:ff:ff' # MAC addr for broadcast
SIZE_SWITCH_ID_HEX = 16             # Nb of hexadecimal digits in a switch ID

class SpanningTreeController(app_manager.RyuApp):
    """
    Implementation of controller that builds a spanning tree.
    """

    OFP_VERSIONS = [ofproto_v1_0.OFP_VERSION] # Set OpenFlow version
    
    def __init__(self, *args, **kwargs):
        """
        Initialize.
        """
        super(SpanningTreeController, self).__init__(*args, **kwargs)
        self.hosts = []             # MAC addresses of the hosts
        self.hostSwitchMapping = {} # Mapping between the id of a host and the id of the switch to which its is connected.
        self.switches = []          # IDs of the switches
        self.switchesMapping = {}   # Mapping between the switches' ids and mac addresses + ports
        self.datapath = {}          # Mapping between switch ID (int) and associated datapath object
        self.links = []             # List of links
<<<<<<< HEAD
        self.linksMap = {}          # Mapping between a switch id and the id of a neighbor switch and the port to reach it.
        self.topology = Topology(0) # Represent the topology
=======
        self.linksMap = {}          # Mapping between a switch id and the id of a neighbor switch with the port to reach it
        self.topology = Topology(0) # Represents the topology
    
    def add_flow(self, datapath, priority, match, actions, buffer_id=None):
        """
        Add a flow inside a switch.

        Arguments:
        ----------
        - `datapath`: Datapath that represent the switch.
        - `priority`: Priority of the flow.
        - `match`: Matching rule.
        - `actions`: Actions of the flow.
        - `buffer_id`: ID of the packet inside the buffer of the switch.

        Source: Based on official book (page 8). Adapted to OpenFlow 1.0.
        """

        parser = datapath.ofproto_parser

        if buffer_id:
            mod = parser.OFPFlowMod(
                datapath=datapath, buffer_id=buffer_id,
                priority=priority, match=match,
                actions=actions
            )
        else:
            mod = parser.OFPFlowMod(
                datapath=datapath, priority=priority,
                match=match, actions=actions
            )
        
        datapath.send_msg(mod)

    def rebuild_topo(self):
        """
        Update the topology.
        """

        # Flush all flow tables
        for dp in self.datapath:
            self.flush_flow_tables(self.datapath[dp])

        # Fetch data
        links_list = copy.copy(get_link(self, None))

        # List format
        links = [(link.src.dpid,link.dst.dpid) for link in links_list]

        # Save
        self.links = []
        self.links = copy.copy(links)

        # Update topo and remove minimal spanning tree
        self.topology.fill_graph(len(self.switches), self.links)
        self.topology.minimalST = None

        self.topology.print()
>>>>>>> 77826219

    @set_ev_cls(event.EventSwitchEnter, MAIN_DISPATCHER)
    def switch_in_handler(self, ev):
        """
        Handler when a switch enters the topology.

        Argument:
        ---------
        - `ev`: Event generated when the switch contacted the controller.

        Partially based on https://github.com/Ehsan70/RyuApps/blob/master/TopoDiscoveryInRyu.md
            and https://sdn-lab.com/2014/12/31/topology-discovery-with-ryu/
        """

        # Fetch data
        switch_list = copy.copy(get_switch(self, None))
        links_list = copy.copy(get_link(self, None))

        # List format
        switches = [switch.dp.id for switch in switch_list]
        switchesDetails = [switch.to_dict() for switch in switch_list]
        links = [(link.src.dpid,link.dst.dpid) for link in links_list]

        # Save
        self._update_hosts_list()
        self.switches = []
        self.switches = copy.copy(switches)
        self.links = []
        self.links = copy.copy(links)

        # Mapping switches' ids and MAC addresses + ports
        self._update_switch_mappings(switchesDetails)

        # Map of links
        self._update_link_map()

        # Update topo and build minimal spanning tree
        self.topology.fill_graph(len(self.switches), self.links)

        self.datapath.update({ev.switch.dp.id: ev.switch.dp})

    @set_ev_cls(event.EventSwitchLeave, MAIN_DISPATCHER)
    def switch_leave_handler(self, ev):
        """
        Handler when a switch leave the topology.

        Argument:
        ---------
        - `ev`: Event generated when the switch contacted the controller.
        """

        self.rebuild_topo()
    
    @set_ev_cls(event.EventSwitchReconnected, MAIN_DISPATCHER)
    def switch_reconnect_handler(self, ev):
        """
        Handler when a switch reconnects the topology.

        Argument:
        ---------
        - `ev`: Event generated when the switch contacted the controller.
        """

        self.rebuild_topo()

        self.datapath.update({ev.switch.dp.id: ev.switch.dp})

    @set_ev_cls(event.EventPortDelete, MAIN_DISPATCHER)
    def port_delete_handler(self, ev):
        """
        Handler when a port is deleted.

        Argument:
        ---------
        - `ev`: Event generated when the switch contacted the controller.
        """

        self.rebuild_topo()

    @set_ev_cls(event.EventLinkDelete, MAIN_DISPATCHER)
    def link_delete_handler(self, ev):
        """
        Handler when a link goes down.

        Argument:
        ---------
        - `ev`: Event generated.
        """

        self.rebuild_topo()

    @set_ev_cls(ofp_event.EventOFPPacketIn, MAIN_DISPATCHER)
    def packet_in_handler(self, ev):
        """
        Handler called when a packet arrives at the controller.

        Argument:
        ---------
        - `ev`: Event generated.
        """

        # Update the list of hosts and map of links
        self._update_hosts_list()
        self._update_link_map()

        msg = ev.msg
        dp = msg.datapath

        pkt = packet.Packet(msg.data)
        eth = pkt.get_protocol(ethernet.ethernet)
        # Ignore link discovery packet
        if eth == ether_types.ETH_TYPE_LLDP:
            return

        src = eth.src
        dst = eth.dst

        if ((src in self.hosts) and (dst in self.hosts)) or ((src in self.hosts) and (dst == MAC_BROADCAST)):
            print("Packet from {} to {} received at sw {} port {}".format(src, dst, dp.id, msg.in_port))

        """
        If the destination is broadcast (e.g. in the case of ARP request) and
        the src is one of the host, need to broadcast on all the ports of the
        switch connected to the spanning tree
        """
        if src in self.hosts and dst == MAC_BROADCAST:
            self.flood_neigbors(ev)
            return

        """
        If the source and the destination are hosts, need to compute a path
        between them and set flows along the path.
        """
        if (src in self.hosts) and (dst in self.hosts):
            paths = self.compute_paths(src, dst)
            self.add_flows_path(ev, paths)
            return

        return

    def flood_neigbors(self, ev):
        """
        Flood a packet to the neighbors of the switch.
        Neighbors are limited to the ones connected to the switch
        in the minimal spanning tree.

        Argument:
        ---------
        - `ev`: Event received in the handler.
        """

        """
        If the destination is broadcast (e.g. in the case of ARP request) and
        the src is one of the host, need to broadcast on all the ports of the
        switch connected to the spanning tree
        """

        msg = ev.msg
        dp = msg.datapath
        ofp = dp.ofproto
        ofp_parser = dp.ofproto_parser

        pkt = packet.Packet(msg.data)
        eth = pkt.get_protocol(ethernet.ethernet)

        src = eth.src
        dst = eth.dst

        switchIdInt = dp.id
        switchIdString = _convert_int_to_switch_id(dp.id)
        
        # Get neighbors of switch in spanning tree
        neighbors = self.topology.findNeighborSwitches(switchIdInt)

        # Find the ports on which to send the packet to reach the neighbors
        listPorts = []
        for neighbor in neighbors:
            neighborID = _convert_int_to_switch_id(neighbor)
            port = self.linksMap[switchIdString][neighborID]
            listPorts.append(port)
        
        # If the switch is a edge switch, send on ports of hosts
        edge, maxN = self._is_edge_switch(switchIdString)
        if edge:
            portsUsed = []
            keys = self.linksMap[switchIdString].values()
            for key in keys:
                portsUsed.append(int(key))
            for i in range(1, maxN+1):
                if i not in portsUsed:
                    listPorts.append(str(i))

        # Build actions: send on ports to reach neighbors
        actions = []
        for port in listPorts:
            if int(port) == msg.in_port: # do not send back on the port on which the packet arrived
                continue
            actions.append(ofp_parser.OFPActionOutput(int(port)))

        # Add flows
        match = ofp_parser.OFPMatch(dl_src = src, dl_dst = dst, in_port = msg.in_port)
        self.add_flow(dp, 1, match, actions)

        # Need to send current packet
        data = None
        if msg.buffer_id == ofp.OFP_NO_BUFFER:
            data = msg.data

        out = ofp_parser.OFPPacketOut(
            datapath = dp, buffer_id = msg.buffer_id, in_port = msg.in_port,
            actions = actions, data = data
        )

        dp.send_msg(out)

    def add_flows_path(self, ev, paths: list):
        """
        Add flows along a path. Used when the source and the destination of a packet
        are hosts inside the network.

        Arguments:
        ----------
        - `ev`: Event receives in the handler.
        - `paths`: List of paths on which to set the flows.
        """

        msg = ev.msg
        dp = msg.datapath
        ofp = dp.ofproto
        ofp_parser = dp.ofproto_parser

        pkt = packet.Packet(msg.data)
        eth = pkt.get_protocol(ethernet.ethernet)

        src = eth.src
        dst = eth.dst

        # Base case: source and destination are connected to the same switch
        if len(paths) == 1 and len(paths[0]) == 1:

            match = ofp_parser.OFPMatch(dl_src = src, dl_dst = dst, in_port = msg.in_port)
            action = [ofp_parser.OFPActionOutput(int(self.hostSwitchMapping[dst]['port']))]

            # Add flow
            self.add_flow(dp, 2, match, action)

            # Need to send current packet
            data = None
            if msg.buffer_id == ofp.OFP_NO_BUFFER:
                data = msg.data
            
            out = ofp_parser.OFPPacketOut(
                datapath = dp, buffer_id = msg.buffer_id, in_port = msg.in_port,
                actions = action, data = data
            )

            dp.send_msg(out)
        
        # If source and destination are connected to different switches
        elif len(paths) >= 1 and len(paths[0]) > 1:
            # Should have only one path due to minimal spanning tree
            in_port = msg.in_port

            for index in range(len(paths[0])):
                # 1) Config match rule
                match = ofp_parser.OFPMatch(dl_src = src, dl_dst = dst, in_port = in_port)

                # 2) Get port on which to reach next switch (or destination host if end of path)
                currSwitch = paths[0][index]
                port = 0
                if index == len(paths[0]) - 1: # The next hop is the host destination
                    port = int(self.hostSwitchMapping[dst]['port'])
                else: # The next hop is the next switch in the path
                    nextSwitch = paths[0][index+1]
                    port = int(self.linksMap[currSwitch][nextSwitch])

                # 3) Config action list
                action = [ofp_parser.OFPActionOutput(port)]

                # 4) Add flow using datapath of current switch in path
                currDP = self.datapath[int(currSwitch, 16)]
                self.add_flow(currDP, 2, match, action)

                # 5) Update in_port
                if index < len(paths[0]) - 1:
                    nextSwitch = paths[0][index+1]
                    in_port = int(self.linksMap[nextSwitch][currSwitch])

            # Need to send current packet to next hop
            data = None
            if msg.buffer_id == ofp.OFP_NO_BUFFER:
                data = msg.data

            action = [ofp_parser.OFPActionOutput(int(self.linksMap[_convert_int_to_switch_id(dp.id)][paths[0][1]]))]

            out = ofp_parser.OFPPacketOut(
                datapath = dp, buffer_id = msg.buffer_id, in_port = msg.in_port,
                actions = action, data = data
            )

            dp.send_msg(out)

        return

    def _update_hosts_list(self):
        """
        Update the list of MAC addresses of the hosts and the mapping
        between the hosts' ids and the id of the switch to which each host
        is connected.
        """

        hosts_list = copy.copy(get_all_host(self))
        hosts = [(host.mac) for host in hosts_list]
        self.hosts = []
        self.hosts = copy.copy(hosts)

        hostDetails = [host.to_dict() for host in hosts_list]
        
        self.hostSwitchMapping.clear()
        for host in range(len(hostDetails)):
            mapping = {
                'dpid': hostDetails[host]['port']['dpid'],
                'port': hostDetails[host]['port']['port_no']
            }
            self.hostSwitchMapping.update({hostDetails[host]['mac']: mapping})
    
    def _update_switch_mappings(self, switchDetails: list):
        """
        Update the mappings between the switches ids and ports' descriptions.

        Arguments:
        ----------
        - `switchDetails`: Details about the switches.
        """

        self.switchesMapping.clear()
        
        for sw in range(len(switchDetails)):
            ports = _convert_port_description_to_dict(switchDetails[sw]['ports'])
            self.switchesMapping.update({switchDetails[sw]['dpid']: ports})

    def _update_link_map(self):
        """
        Update the mapping between a switch id and the id of a neighbor switch and the port to reach it.
        """

        # Fetch data
        links_list = copy.copy(get_link(self, None))
        links = [(link.src.dpid,link.dst.dpid) for link in links_list]
        linksDetails = [link.to_dict() for link in links_list]
        # Save
        self.links = []
        self.links = copy.copy(links)

        self.linksMap.clear()

        nbSwitches = len(self.switches) + 1 # +1 because s0 has id 1
        sources = []
        for _ in range(nbSwitches):
            sources.append("0")
        maps = []
        for _ in range(nbSwitches):
            maps.append({})

        # For each link, build a dictionary
        for link in linksDetails:
            sourceID = link['src']['dpid']
            destID = link['dst']['dpid']
            sourceOutPort = link['src']['port_no']

            sourceIDInt = int(sourceID, 16)

            try:
                sources[sourceIDInt] = sourceID
                maps[sourceIDInt].update({destID: sourceOutPort})
            except IndexError as _:
                continue
            

        # Group dictionaries by source switch
        for source in sources:
            sourceID = int(source, 16)
            self.linksMap.update({source: maps[sourceID]})
    
    def _is_edge_switch(self, switchID: str):
        """
        Return true if the switch is a edge/TOR switch. Else, return false.

        Argument:
        ---------
        - `switchID`: ID of the switch.

        Return:
        -------
        Tuple containing whether the switch is a edge switch or not and the max
        number of links for a switch.
        """

        countPorts = {}
        for switch in self.linksMap:
            countPorts.update({switch: len(self.linksMap[switch].keys())})
        
        maxCount = 0
        for count in countPorts:
            if countPorts[count] > maxCount:
                maxCount = countPorts[count]
        
        return (len(self.linksMap[switchID].keys()) != maxCount, maxCount)
    
    def compute_paths(self, src: str, dst: str) -> list:
        """
        Compute paths between source `src` and destination `dst`.
        The returned paths are limited to links in the spanning tree.

        Arguments:
        ----------
        - `src`: MAC address of source host.
        - `dst`: MAC address of destination host.

        Returns:
        --------
        - Paths between 2 hosts where a path is a list of switch ids (list of str).
        """

        # Get switch to which src and dst are connected
        switchSRC = self.hostSwitchMapping[src]['dpid']
        switchDST = self.hostSwitchMapping[dst]['dpid']

        # If src and dst are connected to the same switch, return simple path
        if switchSRC == switchDST:
            return [[switchSRC]] # Equivalently switchDST

        # Compute paths using DFS
        validPaths = []
        stack = [(switchSRC, [switchSRC])]
        while stack:
            _, path = stack.pop()
            # Need to fetch the neighbors of last element of path
            last = path[-1]
            neighbors = self.topology.findNeighborSwitches(int(last, 16))

            for neighbor in neighbors:
                n = _convert_int_to_switch_id(neighbor)
                if n == switchDST:
                    validPaths.append(path + [n])
                elif n not in path: # prevent loop
                    stack.append((n, path + [n]))

        return validPaths

    def flush_flow_tables(self, datapath):
        """
        Flush flow table of the given switch.

        Argument:
        ---------
        - `datapath`: Datapath of the switch we want to flush.
        """

        mod = datapath.ofproto_parser.OFPFlowMod(
            datapath = datapath,
            match    = datapath.ofproto_parser.OFPMatch(),
            command  = datapath.ofproto.OFPFC_DELETE
        )
        
        datapath.send_msg(mod)

def _convert_port_description_to_dict(portsDesc: list) -> dict:
    """
    Convert the description of the ports of a switch to a dict.

    Arguments:
    ----------
    - `portsDesc`: Description of the ports of a switch.

    Return:
    -------
    Description of the ports as a dictionary.
    """
    
    ports = {}
    for i in range(len(portsDesc)):
        ports.update({portsDesc[i]['port_no']: portsDesc[i]['hw_addr']})
    
    return ports

def _convert_int_to_switch_id(integer: int) -> str:
    """
    Convert an integer in base 10 to a switch id as a string.

    Arguments:
    ----------
    - `integer`: Integer to convert to string.

    Return:
    -------
    Switch ID as a string.
    """

    hexString = hex(integer)
    hexString = hexString[2:] # Remove 0x at the beginning of string
    for _ in range(SIZE_SWITCH_ID_HEX - len(hexString)):
        hexString = "0" + hexString

    return hexString

class Topology:
    """
    Represent the topology of the network by an undirected graph where
    the vertices of the graph are the network elements (switches)
    and the edges are the links between the elements.
    """

    def __init__(self, nbElements: int):
        """
        Initialize the object.

        Arguments:
        ----------
        - `nbElements`: Number of elements in the network.
        """
        self.nbElements = nbElements
        self._init_graph(self.nbElements)
        self.minimalST = None

    def _init_graph(self, size: int=0):
        """
        Initialize the graph with a given size.

        Arguments:
        ----------
        - `size`: Number of elements in the graph.
        """

        self.nbElements = size
        self.graph = []
        emptyRow = []
        for _ in range(self.nbElements):
            emptyRow.append(0)
        for _ in range(self.nbElements):
            self.graph.append(copy.copy(emptyRow))

    def print(self):
        """
        Print the graph.
        """

        print("Topology: size {}".format(self.nbElements))
        print("   ", end= '')
        for i in range(len(self.graph)):
            if i == len(self.graph) - 1:
                if i < 10:
                    print("|{} |".format(i))
                else:
                    print("|{}|".format(i))
            else:
                if i < 10:
                    print("|{} |".format(i), end='')
                else:
                    print("|{}|".format(i), end='')
        for i in range(len(self.graph)):
            if i < 10:
                print("{} ".format(i), end=' ')
            else:
                print("{}".format(i), end=' ')
            for j in range(len(self.graph[i])):
                if self.graph[i][j] == 1:
                    print("|x |", end='')
                else:
                    print("|  |", end='')
            print("")
        print("")
    
    def fill_graph(self, nbElements: int, links: list):
        """
        Fill the graph of `nbElements` network elements with the given
        `links`.

        Arguments:
        ----------
        - `nbElements`: Number of elements in the graph.
        - `links`: List of links represented as a list of tuples
         (each tuple has a size of 2) and the elements of each tuple are the ids
         of the network elements.
        """

        self.nbElements = nbElements + 1 # +1 because switch s0 has id 1
        self._init_graph(self.nbElements)

        # Fill graph
        for link in links:
            if len(link) != 2:
                print("Link {} has an unexpected format".format(link))
                continue

            # Undirected graph => need to set both directions.
            try:
                self.graph[link[0]][link[1]] = 1
                self.graph[link[1]][link[0]] = 1
            except IndexError as _:
                continue

    def findNeighborSwitches(self, switchID: int) -> list:
        """
        Find the neighbor switch(es) of the switch with the given ID.
        The neighbors are limited to the ones in the minimal spanning tree.

        Argument:
        ---------
        - `switchID`: ID of the switch we are considering.

        Return:
        -------
        List of IDs of neighbor switches (can be empty).
        """

        # If minimal spanning tree is not computed, compute it and save it
        if self.minimalST == None:

            # Take subgraph without first column and first element of each row
            graph = []
            for i in range(1, len(self.graph)):
                graph.append(self.graph[i][1:])

            tree = primMST(graph)

            for i in range(len(tree)):
                if len(tree[i]) != 2 or tree[i][0] == None or tree[i][1] == None:
                    continue
                # Need to increase by 1 because s0 has id 1
                tree[i][0]+=1
                tree[i][1]+=1

            self.minimalST = tree

        neighbors = []

        for link in self.minimalST:
            if len(link) != 2 or link[0] == None or link[1] == None:
                continue
            if link[0] == switchID:
                neighbors.append(link[1])
            if link[1] == switchID:
                neighbors.append(link[0])

        return neighbors

def primMST(graph) -> list:
        """
        Compute the minimum spanning tree with Prim's algorithm.

        Argument:
        ---------
        - `graph`: Graph for which we want the minimal spanning tree.

        Return:
        -------
        Links that form the minimal spanning tree.

        Source: https://www.geeksforgeeks.org/prims-minimum-spanning-tree-mst-greedy-algo-5/?ref=lbp
        """

        key = [sys.maxsize] * len(graph)
        parent = [None] * len(graph) # Minimal spanning tree
        key[0] = 0
        mstSet = [False] * len(graph)
 
        parent[0] = -1
 
        for _ in range(len(graph)):
 
            u = minKey(len(graph), key, mstSet)

            mstSet[u] = True
 
            for v in range(len(graph)):
                if graph[u][v] > 0 and mstSet[v] == False and key[v] > graph[u][v]:
                        key[v] = graph[u][v]
                        parent[v] = u

        tree = []
        for i in range(1, len(graph)):
            tree.append([parent[i], i])
<<<<<<< HEAD
        return tree
        
=======

        return tree

def minKey(graphSize, key: list, mstSet: list) -> int:
    """
    Find vertices with minimal cost.

    Return:
    -------
    Index of vertex with minimal cost.

    Source: https://www.geeksforgeeks.org/prims-minimum-spanning-tree-mst-greedy-algo-5/?ref=lbp
    """

    min = sys.maxsize
    min_index = 0

    for v in range(graphSize):
        if key[v] < min and mstSet[v] == False:
            min = key[v]
            min_index = v

    return min_index
>>>>>>> 77826219
<|MERGE_RESOLUTION|>--- conflicted
+++ resolved
@@ -35,10 +35,6 @@
         self.switchesMapping = {}   # Mapping between the switches' ids and mac addresses + ports
         self.datapath = {}          # Mapping between switch ID (int) and associated datapath object
         self.links = []             # List of links
-<<<<<<< HEAD
-        self.linksMap = {}          # Mapping between a switch id and the id of a neighbor switch and the port to reach it.
-        self.topology = Topology(0) # Represent the topology
-=======
         self.linksMap = {}          # Mapping between a switch id and the id of a neighbor switch with the port to reach it
         self.topology = Topology(0) # Represents the topology
     
@@ -97,7 +93,6 @@
         self.topology.minimalST = None
 
         self.topology.print()
->>>>>>> 77826219
 
     @set_ev_cls(event.EventSwitchEnter, MAIN_DISPATCHER)
     def switch_in_handler(self, ev):
@@ -781,10 +776,6 @@
         tree = []
         for i in range(1, len(graph)):
             tree.append([parent[i], i])
-<<<<<<< HEAD
-        return tree
-        
-=======
 
         return tree
 
@@ -807,5 +798,4 @@
             min = key[v]
             min_index = v
 
-    return min_index
->>>>>>> 77826219
+    return min_index